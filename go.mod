--- conflicted
+++ resolved
@@ -7,16 +7,6 @@
 require (
 	github.com/gammazero/deque v1.0.0
 	github.com/livekit/protocol v1.5.10
-<<<<<<< HEAD
-	github.com/pion/ice/v2 v2.3.11
-	github.com/pion/interceptor v0.1.37
-	github.com/pion/logging v0.2.2
-	github.com/pion/rtcp v1.2.15
-	github.com/pion/rtp v1.8.9
-	github.com/pion/stun v0.6.1
-	github.com/pion/transport/v2 v2.2.3
-	github.com/pion/webrtc/v3 v3.2.11
-=======
 	github.com/pion/ice/v4 v4.0.3
 	github.com/pion/interceptor v0.1.37
 	github.com/pion/logging v0.2.2
@@ -25,39 +15,25 @@
 	github.com/pion/stun/v3 v3.0.0
 	github.com/pion/transport/v3 v3.0.7
 	github.com/pion/webrtc/v4 v4.0.3
->>>>>>> c363618d
 	github.com/pkg/errors v0.9.1
 	github.com/stretchr/testify v1.10.0
 	golang.org/x/exp v0.0.0-20230626212559-97b1e661b5df
 	gopkg.in/yaml.v3 v3.0.1
 )
 
-require github.com/pion/transport/v3 v3.0.7 // indirect
-
 require (
 	github.com/davecgh/go-spew v1.1.1 // indirect
 	github.com/go-logr/logr v1.2.4 // indirect
 	github.com/google/uuid v1.6.0 // indirect
 	github.com/klauspost/cpuid/v2 v2.0.9 // indirect
-<<<<<<< HEAD
 	github.com/pion/datachannel v1.5.10 // indirect
-	github.com/pion/dtls/v2 v2.2.7 // indirect
-	github.com/pion/mdns v0.0.8 // indirect
+	github.com/pion/dtls/v3 v3.0.4 // indirect
+	github.com/pion/mdns/v2 v2.0.7 // indirect
 	github.com/pion/randutil v0.1.0 // indirect
 	github.com/pion/sctp v1.8.35 // indirect
 	github.com/pion/sdp/v3 v3.0.9 // indirect
-	github.com/pion/srtp/v2 v2.0.15 // indirect
-	github.com/pion/turn/v2 v2.1.3 // indirect
-=======
-	github.com/pion/datachannel v1.5.9 // indirect
-	github.com/pion/dtls/v3 v3.0.4 // indirect
-	github.com/pion/mdns/v2 v2.0.7 // indirect
-	github.com/pion/randutil v0.1.0 // indirect
-	github.com/pion/sctp v1.8.34 // indirect
-	github.com/pion/sdp/v3 v3.0.9 // indirect
 	github.com/pion/srtp/v3 v3.0.4 // indirect
 	github.com/pion/turn/v4 v4.0.0 // indirect
->>>>>>> c363618d
 	github.com/pmezard/go-difflib v1.0.0 // indirect
 	github.com/wlynxg/anet v0.0.5 // indirect
 	github.com/zeebo/xxh3 v1.0.2 // indirect
